<template>
  <div class="flex h-screen bg-bg-primary">
    <!-- Sidebar -->
    <div class="w-64 bg-bg-secondary border-r border-border-color flex flex-col">
      <!-- Logo and Title -->
      <div class="p-4 border-b border-border-color/50">
        <div class="flex items-center space-x-3">
          <div class="p-2 rounded-xl bg-gradient-to-br from-accent-primary/10 to-accent-secondary/10 animate-pulse-subtle shadow-sm">
            <Zap class="w-6 h-6 text-accent-primary animate-sidebar-item-enter" />
          </div>
          <div class="animate-sidebar-item-enter">
            <h1 class="text-xl font-bold brand-gradient-text tracking-tight">
              CCR UI
            </h1>
            <p class="text-xs text-text-secondary font-medium">
              {{ $t('home.subtitle') }}
            </p>
          </div>
        </div>
      </div>

      <!-- Navigation Menu -->
      <nav class="flex-1 overflow-y-auto py-4">
        <!-- 首页链接 -->
        <div class="px-3 space-y-1">
          <RouterLink 
            to="/" 
            class="nav-link flex items-center px-3 py-3 rounded-xl text-text-secondary hover:bg-bg-tertiary transition-all duration-300 transform hover:scale-[1.02] hover:shadow-sm"
            active-class="nav-item-active"
          >
            <Home
              class="w-5 h-5 mr-3"
              style="color: #1890ff;"
            />
            <span class="font-medium">{{ $t('nav.home') }}</span>
          </RouterLink>
        </div>

        <!-- 分隔线 -->
        <div class="px-3 mt-4">
          <div class="border-t border-border-color/30" />
        </div>

        <!-- 主要模块 -->
        <div class="px-3 mt-4">
          <h2 class="px-3 text-xs font-semibold text-text-muted uppercase tracking-wider mb-3 flex items-center">
            <span class="flex-1">{{ $t('nav.mainModules') }}</span>
            <span class="w-2 h-2 rounded-full bg-accent-primary/30 animate-pulse" />
          </h2>
          <div class="space-y-1 nav-group">
            <RouterLink 
              to="/ccr-control" 
              class="nav-link flex items-center px-3 py-3 rounded-xl text-text-secondary hover:bg-bg-tertiary transition-all duration-300 transform hover:scale-[1.02] hover:shadow-sm group"
              active-class="nav-item-active"
            >
              <Terminal
                class="w-5 h-5 mr-3 group-hover:animate-nav-hover"
                style="color: #10b981;"
              />
              <span class="font-medium">{{ $t('nav.ccrControl') }}</span>
            </RouterLink>
            <RouterLink 
              to="/claude-code" 
              class="nav-link flex items-center px-3 py-3 rounded-xl text-text-secondary hover:bg-bg-tertiary transition-all duration-300 transform hover:scale-[1.02] hover:shadow-sm group"
              active-class="nav-item-active"
            >
              <Code2
                class="w-5 h-5 mr-3 group-hover:animate-nav-hover"
                style="color: #8b5cf6;"
              />
              <span class="font-medium">{{ $t('nav.claudeCode') }}</span>
            </RouterLink>
            <RouterLink 
              to="/codex" 
              class="nav-link flex items-center px-3 py-3 rounded-xl text-text-secondary hover:bg-bg-tertiary transition-all duration-300 transform hover:scale-[1.02] hover:shadow-sm group"
              active-class="nav-item-active"
            >
              <Settings
                class="w-5 h-5 mr-3 group-hover:animate-nav-hover"
                style="color: #10b981;"
              />
              <span class="font-medium">{{ $t('nav.codex') }}</span>
            </RouterLink>
            <RouterLink 
              to="/gemini-cli" 
              class="nav-link flex items-center px-3 py-3 rounded-xl text-text-secondary hover:bg-bg-tertiary transition-all duration-300 transform hover:scale-[1.02] hover:shadow-sm group"
              active-class="nav-item-active"
            >
              <Sparkles
                class="w-5 h-5 mr-3 group-hover:animate-nav-hover"
                style="color: #1a73e8;"
              />
              <span class="font-medium">{{ $t('nav.gemini') }}</span>
            </RouterLink>
            <RouterLink 
              to="/qwen" 
              class="nav-link flex items-center px-3 py-3 rounded-xl text-text-secondary hover:bg-bg-tertiary transition-all duration-300 transform hover:scale-[1.02] hover:shadow-sm group"
              active-class="nav-item-active"
            >
              <Zap
                class="w-5 h-5 mr-3 group-hover:animate-nav-hover"
                style="color: #00b5e2;"
              />
              <span class="font-medium">{{ $t('nav.qwen') }}</span>
            </RouterLink>
            <RouterLink 
              to="/iflow" 
              class="nav-link flex items-center px-3 py-3 rounded-xl text-text-secondary hover:bg-bg-tertiary transition-all duration-300 transform hover:scale-[1.02] hover:shadow-sm group"
              active-class="nav-item-active"
            >
              <Activity
                class="w-5 h-5 mr-3 group-hover:animate-nav-hover"
                style="color: #faad14;"
              />
              <span class="font-medium">{{ $t('nav.iflow') }}</span>
            </RouterLink>
          </div>
        </div>

        <!-- 分隔线 -->
        <div class="px-3 mt-4">
          <div class="border-t border-border-color/30" />
        </div>

        <!-- 工具中心 -->
        <div class="px-3 mt-4">
          <h2 class="px-3 text-xs font-semibold text-text-muted uppercase tracking-wider mb-3 flex items-center">
            <span class="flex-1">{{ $t('nav.toolsCenter') }}</span>
            <span class="w-2 h-2 rounded-full bg-accent-warning/30 animate-pulse" />
          </h2>
          <div class="space-y-1 nav-group">
            <RouterLink 
              to="/commands" 
              class="nav-link flex items-center px-3 py-3 rounded-xl text-text-secondary hover:bg-bg-tertiary transition-all duration-300 transform hover:scale-[1.02] hover:shadow-sm group"
              active-class="nav-item-active"
            >
              <Terminal
                class="w-5 h-5 mr-3 group-hover:animate-nav-hover"
                style="color: #3b82f6;"
              />
              <span class="font-medium">{{ $t('nav.commands') }}</span>
            </RouterLink>
            <RouterLink 
              to="/converter" 
              class="nav-link flex items-center px-3 py-3 rounded-xl text-text-secondary hover:bg-bg-tertiary transition-all duration-300 transform hover:scale-[1.02] hover:shadow-sm group"
              active-class="nav-item-active"
            >
              <TrendingUp
                class="w-5 h-5 mr-3 group-hover:animate-nav-hover"
                style="color: #13c2c2;"
              />
              <span class="font-medium">{{ $t('nav.converter') }}</span>
            </RouterLink>
            <RouterLink
              to="/sync"
              class="nav-link flex items-center px-3 py-3 rounded-xl text-text-secondary hover:bg-bg-tertiary transition-all duration-300 transform hover:scale-[1.02] hover:shadow-sm group"
              active-class="nav-item-active"
            >
              <Cloud
                class="w-5 h-5 mr-3 group-hover:animate-nav-hover"
                style="color: #1890ff;"
              />
              <span class="font-medium">{{ $t('nav.sync') }}</span>
            </RouterLink>
            <RouterLink
              to="/usage"
              class="nav-link flex items-center px-3 py-3 rounded-xl text-text-secondary hover:bg-bg-tertiary transition-all duration-300 transform hover:scale-[1.02] hover:shadow-sm group"
              active-class="nav-item-active"
            >
              <Activity
                class="w-5 h-5 mr-3 group-hover:animate-nav-hover"
                style="color: #10b981;"
              />
              <span class="font-medium">{{ $t('nav.usage') }}</span>
            </RouterLink>
          </div>
        </div>
      </nav>

      <!-- Version Info, Theme Toggle & Language Switcher -->
      <div class="p-4 border-t border-border-color/50 bg-bg-secondary/50 backdrop-blur-sm">
        <div class="flex items-center justify-between gap-3 animate-sidebar-item-enter">
          <LanguageSwitcher />
<<<<<<< HEAD
          <div class="text-xs text-text-muted flex items-center gap-2 font-medium">
            <span>CCR UI v3.12.6</span>
            <span class="w-2 h-2 rounded-full bg-accent-success animate-pulse shadow-[0_0_8px_rgba(16,185,129,0.4)]" />
=======
          <div class="flex items-center gap-2">
            <!-- Theme Toggle Button -->
            <button
              class="p-2 rounded-lg transition-all duration-300 hover:bg-bg-tertiary hover:scale-110"
              :title="currentTheme === 'dark' ? '切换到明亮模式' : '切换到深色模式'"
              @click="toggleTheme"
            >
              <Moon
                v-if="currentTheme === 'dark'"
                class="w-4 h-4 text-text-secondary"
              />
              <Sun
                v-else
                class="w-4 h-4 text-text-secondary"
              />
            </button>
            <div class="text-xs text-text-muted flex items-center gap-2 font-medium">
              <span>CCR UI v3.12.6</span>
              <span class="w-2 h-2 rounded-full bg-accent-success animate-pulse shadow-[0_0_8px_rgba(16,185,129,0.4)]" />
            </div>
>>>>>>> d032dc89
          </div>
        </div>
      </div>
    </div>

    <!-- Main Content -->
    <div class="flex-1 flex flex-col overflow-auto">
      <RouterView />
    </div>
  </div>
</template>

<script setup lang="ts">
import { computed } from 'vue'
import {
  Home,
  Code2,
  Settings,
  Sparkles,
  Zap,
  Activity,
  Terminal,
  TrendingUp,
  Cloud,
  Moon,
  Sun
} from 'lucide-vue-next'
import LanguageSwitcher from '@/components/LanguageSwitcher.vue'
import { useThemeStore } from '@/store'

const themeStore = useThemeStore()
const currentTheme = computed(() => themeStore.currentTheme)

const toggleTheme = () => {
  themeStore.toggleTheme()
}
</script><|MERGE_RESOLUTION|>--- conflicted
+++ resolved
@@ -181,11 +181,6 @@
       <div class="p-4 border-t border-border-color/50 bg-bg-secondary/50 backdrop-blur-sm">
         <div class="flex items-center justify-between gap-3 animate-sidebar-item-enter">
           <LanguageSwitcher />
-<<<<<<< HEAD
-          <div class="text-xs text-text-muted flex items-center gap-2 font-medium">
-            <span>CCR UI v3.12.6</span>
-            <span class="w-2 h-2 rounded-full bg-accent-success animate-pulse shadow-[0_0_8px_rgba(16,185,129,0.4)]" />
-=======
           <div class="flex items-center gap-2">
             <!-- Theme Toggle Button -->
             <button
@@ -206,7 +201,6 @@
               <span>CCR UI v3.12.6</span>
               <span class="w-2 h-2 rounded-full bg-accent-success animate-pulse shadow-[0_0_8px_rgba(16,185,129,0.4)]" />
             </div>
->>>>>>> d032dc89
           </div>
         </div>
       </div>
